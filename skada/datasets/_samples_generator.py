--- conflicted
+++ resolved
@@ -26,13 +26,8 @@
 
 
 def _generate_data_2d_classif(
-<<<<<<< HEAD
         n_samples, rng, mu_regression=None,
         sigma_regression=None,
-=======
-        n_samples, rng, mu_regression=np.array([0, 0]),
-        sigma_regression=np.array([[1, 0], [0, 1]]),
->>>>>>> b744eff1
         regression_scaling_constant=27, label='binary'):
     """Generate 2d classification data.
 
@@ -115,13 +110,8 @@
 
 
 def _generate_data_2d_classif_subspace(
-<<<<<<< HEAD
         n_samples, rng, mu_regression=None,
         sigma_regression=None,
-=======
-        n_samples, rng, mu_regression=0,
-        sigma_regression=1,
->>>>>>> b744eff1
         regression_scaling_constant=27, label='binary'):
     """Generate 2d classification data.
 
@@ -177,11 +167,8 @@
         y = np.concatenate((np.zeros(n1), np.ones(2 * n2)), 0)
         y = y.astype(int)
     elif label == 'multiclass':
-        y = np.zeros(n1)
         k = 4
-        if n1 % k != 0:
-            raise ValueError(f"Invalid value: {n_samples}. This value "
-                             "multiplied by 2 should be a multiple from {k}")
+        y = np.zeros(n1+n1%k)
         for i in range(k):
             y = np.concatenate((y, (i + 1) * np.ones(n1//k)), 0)
             y = y.astype(int)
