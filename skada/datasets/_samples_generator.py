--- conflicted
+++ resolved
@@ -41,13 +41,10 @@
         If 'binary, return binary class
         If 'multiclass', return multiclass
         if 'regression', return regression's y-values
-<<<<<<< HEAD
     mu_regression : np.array, default=np.array([0, 0])
         Will only be used if label=='regression'
     sigma_regression : np.array, default=np.array([[1, 0], [0, 1]])
         Will only be used if label=='regression'
-=======
->>>>>>> 8e8fc7bd
     """
     n2 = n_samples
     n1 = n2 * 4
@@ -94,11 +91,7 @@
             y = y.astype(int)
     elif label == 'regression':
         # create label y with gaussian distribution
-<<<<<<< HEAD
         normal_rv = multivariate_normal(mu_regression, sigma_regression)
-=======
-        normal_rv = multivariate_normal(mu1, Sigma1)
->>>>>>> 8e8fc7bd
         y = normal_rv.pdf(x)
     else:
         raise ValueError(f"Invalid label value: {label}. The label should either be "
@@ -122,13 +115,10 @@
         If 'binary, return binary class
         If 'multiclass', return multiclass
         if 'regression', return regression's y-values
-<<<<<<< HEAD
     mu_regression : np.array, default=np.array([0, 0])
         Will only be used if label=='regression'
     sigma_regression : np.array, default=np.array([[1, 0], [0, 1]])
         Will only be used if label=='regression'
-=======
->>>>>>> 8e8fc7bd
     """
     n2 = n_samples
     n1 = n2 * 2
@@ -172,11 +162,7 @@
         mu1 = np.array([0, 0])
 
         # create label y with gaussian distribution
-<<<<<<< HEAD
         normal_rv = multivariate_normal(mu_regression, sigma_regression)
-=======
-        normal_rv = multivariate_normal(mu1, Sigma1)
->>>>>>> 8e8fc7bd
         y = normal_rv.pdf(x)
     else:
         raise ValueError(f"Invalid label value: {label}. The label should either be "
@@ -464,13 +450,15 @@
     """
 
     rng = np.random.RandomState(random_state)
-    X_source, y_source = _generate_data_2d_classif(n_samples_source, rng, label)
+    X_source, y_source = _generate_data_2d_classif(
+        n_samples_source, rng,
+        mu_regression, sigma_regression, label)
 
     if shift == "covariate_shift":
         n_samples_target_temp = n_samples_target * 100
         X_target, y_target = _generate_data_2d_classif(
-            n_samples_target_temp, rng, label
-        )
+            n_samples_target_temp, rng,
+            mu_regression, sigma_regression, label)
 
         w = np.exp(-gamma * np.sum((X_target - np.array(center)) ** 2, 1))
         w /= w.sum()
@@ -483,8 +471,8 @@
     elif shift == "target_shift":
         n_samples_target_temp = n_samples_target * 3
         X_target, y_target = _generate_data_2d_classif(
-            n_samples_target_temp, rng, label
-        )
+            n_samples_target_temp, rng,
+            mu_regression, sigma_regression, label)
 
         n_samples1 = int(8 * n_samples_target * ratio)
         n_samples2 = 8 * n_samples_target - n_samples1
@@ -506,16 +494,18 @@
         y_target = y_target[isel]
 
     elif shift == "concept_drift":
-        X_target, y_target = _generate_data_2d_classif(n_samples_target, rng, label)
+        X_target, y_target = _generate_data_2d_classif(
+            n_samples_target, rng,
+            mu_regression, sigma_regression, label)
         X_target = X_target * sigma + mean
 
     elif shift == "subspace":
         X_source, y_source = _generate_data_2d_classif_subspace(
-            n_samples_source, rng, label
-        )
+            n_samples_source, rng,
+            mu_regression, sigma_regression, label)
         X_target, y_target = _generate_data_2d_classif_subspace(
-            n_samples_target, rng, label
-        )
+            n_samples_target, rng,
+            mu_regression, sigma_regression, label)
         X_target *= -1
 
     else:
