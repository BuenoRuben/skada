# Author: Theo Gnassounou <theo.gnassounou@inria.fr>
#         Remi Flamary <remi.flamary@polytechnique.edu>
#         Oleksii Kachaiev <kachayev@gmail.com>
#
# License: BSD 3-Clause

import numbers

import numpy as np

from scipy import signal
from scipy.fftpack import rfft, irfft
from scipy.stats import multivariate_normal

from sklearn.datasets import make_blobs

from ._base import DomainAwareDataset


def _generate_unif_circle(n_samples, rng):
    angle = rng.rand(n_samples, 1) * 2 * np.pi
    r = np.sqrt(rng.rand(n_samples, 1))

    x = np.concatenate((r * np.cos(angle), r * np.sin(angle)), 1)
    return x


def _generate_data_2d_classif(n_samples, rng, label='binary'):
    """Generate 2d classification data.

    Parameters
    ----------
    n_samples : int
        It is the total number of points among one clusters.
        At the end the number of point are 8*n_samples
    rng : random generator
        Generator for dataset creation
    label : tuple, default='binary'
        If 'binary, return binary class
        If 'multiclass', return multiclass
        if 'regression', return regression
    """
    n2 = n_samples
    n1 = n2 * 4
    # make data of class 1
    Sigma1 = np.array([[2, -0.5], [-0.5, 2]])
    mu1 = np.array([2, 2])
    x1 = _generate_unif_circle(n1, rng).dot(Sigma1) + mu1[None, :]

    # make data of the first cluster of class 2
    Sigma2 = np.array([[0.15, 0], [0, 0.3]])
    mu2 = np.array([-1.5, 3])

    x21 = rng.randn(n2, 2).dot(Sigma2) + mu2[None, :]

    # make data of the second cluster of class 2
    Sigma2 = np.array([[0.2, -0.1], [-0.1, 0.2]])
    mu2 = np.array([-0.5, 1])

    x22 = rng.randn(n2, 2).dot(Sigma2) + mu2[None, :]

    # make data of the third cluster of class 2
    Sigma2 = np.array([[0.17, -0.05], [-0.05, 0.17]])
    mu2 = np.array([1, -0.4])

    x23 = rng.randn(n2, 2).dot(Sigma2) + mu2[None, :]

    # make data of the fourth cluster of class 2
    Sigma2 = np.array([[0.3, -0.0], [-0.0, 0.15]])
    mu2 = np.array([3, -1])

    x24 = rng.randn(n2, 2).dot(Sigma2) + mu2[None, :]

    # concatenate data
    x = np.concatenate((x1, x21, x22, x23, x24), 0)

    # make labels
    if label == 'binary':
        y = np.concatenate((np.zeros(n1), np.ones(4 * n2)), 0)
        y = y.astype(int)
    elif label == 'multiclass':
        y = np.zeros(n1)
        for i in range(4):
            y = np.concatenate((y, (i + 1) * np.ones(n2)), 0)
<<<<<<< HEAD
        y = y.astype(int)
    elif label == 'regression':
        # create label y with gaussian distribution
        normal_rv = multivariate_normal(mu1, Sigma1)
        y = normal_rv.pdf(x)
    return x, y
=======
    else:
        raise ValueError(f"Invalid label value: {label}. The label should either be "
                         "'binary' or 'multiclass'")
    return x, y.astype(int)
>>>>>>> 895f862e


def _generate_data_2d_classif_subspace(n_samples, rng, label='binary'):
    """Generate 2d classification data.

    Parameters
    ----------
    n_samples : int
        It is the total number of points among one clusters.
        At the end the number of point are 8*n_samples
    rng : random generator
        Generator for dataset creation
    label : tuple, default='binary'
        If 'binary, return binary class
        If 'multiclass', return multiclass
    """
    n2 = n_samples
    n1 = n2 * 2
    # make data of class 1
    Sigma1 = np.array([[0.5, 0], [0, 0.5]])
    mu1 = np.array([-1, 1])
    x1 = rng.randn(n1, 2).dot(Sigma1) + mu1[None, :]

    # make data of the first cluster of class 2
    Sigma2 = np.array([[0.1, 0], [0, 0.1]])
    mu2 = np.array([1.5, 0.5])

    x21 = rng.randn(n2, 2).dot(Sigma2) + mu2[None, :]

    # make data of the second cluster of class 2
    Sigma2 = np.array([[0.2, 0], [0, 0.2]])
    mu2 = np.array([-0.5, -1.5])

    x22 = rng.randn(n2, 2).dot(Sigma2) + mu2[None, :]

    # concatenate data
    x = np.concatenate((x1, x21, x22), 0)

    # make labels
    if label == 'binary':
        y = np.concatenate((np.zeros(n1), np.ones(2 * n2)), 0)
    elif label == 'multiclass':
        y = np.zeros(n1)
        for i in range(4):
            y = np.concatenate((y, (i + 1) * np.ones(n2)), 0)
    else:
        raise ValueError(f"Invalid label value: {label}. The label should either be "
                         "'binary' or 'multiclass'")

    return x, y.astype(int)


def _generate_data_from_moons(n_samples, index, rng):
    """Generate two gaussian clusters with centers draw from two moons.

    Parameters
    ----------
    n_samples : int
        It is the total number of points among one cluster.
    index : float,
        Give the position fo the centers in the moons
    rng : random generator
        Generator for dataset creation
    """
    n_samples_circ = 100
    outer_circ_x = np.cos(np.linspace(0, np.pi, n_samples_circ))
    outer_circ_y = np.sin(np.linspace(0, np.pi, n_samples_circ))
    inner_circ_x = 1 - np.cos(np.linspace(0, np.pi, n_samples_circ))
    inner_circ_y = 1 - np.sin(np.linspace(0, np.pi, n_samples_circ)) - 0.5

    index = int(index * n_samples_circ)
    cov = [[0.01, 0], [0, 0.01]]
    center1 = np.array([outer_circ_x[index], outer_circ_y[index]])
    center2 = np.array([inner_circ_x[index], inner_circ_y[index]])

    X = np.concatenate(
        [rng.multivariate_normal(center1, cov, size=n_samples),
         rng.multivariate_normal(center2, cov, size=n_samples)]
    )
    y = np.concatenate(
        [np.zeros(n_samples),
         np.ones(n_samples)]
    )

    return X, y


def _generate_signal_with_peak_frequency(
    n_samples,
    n_channels,
    input_size,
    frequencies,
    band_size,
    sigma_freq,
    fs,
    rng
):

    X = []
    y = []
    n_classes, n_frequencies = frequencies.shape
    for n_class in range(n_classes):
        X_new = np.zeros((n_samples, n_channels, input_size))
        for n_frequency in range(n_frequencies):
            channel_weights = rng.uniform(0.5, 1, size=(n_channels))
            X_random = rng.normal(0, 1, size=(n_samples, n_channels, input_size))
            for i in range(n_samples):
                frequency = rng.normal(
                    frequencies[n_class, n_frequency], sigma_freq*band_size
                ) + 1e-5
                if frequency < 0:
                    frequency = -frequency
                sos = signal.butter(
                    10,
                    [frequency,
                     frequency + band_size],
                    'bandpass',
                    fs=fs,
                    output='sos'
                )

                X_filtered = signal.sosfilt(sos, X_random[i])

                for j in range(n_channels):
                    X_fft = rfft(X_filtered[:, j])
                    X_filtered[:, j] = irfft(X_fft * channel_weights[j])
                X_new[i] += X_filtered

        X.append(X_new)
        y.append([n_class for _ in range(n_samples)])
    X = np.concatenate(X)
    y = np.concatenate(y)
    return X, y


def make_shifted_blobs(
    n_samples=100,
    n_features=2,
    shift=0.10,
    noise=None,
    centers=None,
    cluster_std=1.0,
    random_state=None,
    return_X_y=True,
    return_dataset=False,
):
    """Generate source and shift target isotropic Gaussian blobs .

    Parameters
    ----------
    n_samples : int, default=100
        It is the total number of points equally divided among clusters.
    n_features : int, default=2
        The number of features for each sample.
    shift : float or array like, default=0.10
        If float, it is the value of the translation for every target feature.
        If array_like, each element of the sequence indicates the value of
        the translation for each target features.
    noise : float or array_like, default=None
        If float, standard deviation of Gaussian noise added to the data.
        If array-like, each element of the sequence indicate standard
        deviation of Gaussian noise added to the source and target data.
    centers : int or ndarray of shape (n_centers, n_features), default=None
        The number of centers to generate, or the fixed center locations.
        If n_samples is an int and centers is None, 3 centers are generated.
        If n_samples is array-like, centers must be
        either None or an array of length equal to the length of n_samples.
    cluster_std : float or array-like of float, default=1.0
        The standard deviation of the clusters.
    shuffle : bool, default=True
        Shuffle the samples.
    random_state : int, RandomState instance or None, default=None
        Determines random number generation for dataset creation. Pass an int
        for reproducible output across multiple function calls.
    return_X_y : boolean, optional (default=True)
        Returns source and target dataset as a pair of (X, y) tuples (for
        the source and the target respectively). Otherwise returns tuple of
        (X, y, sample_domain) where `sample_domain` is a categorical label
        for the domain where sample is taken.
    return_dataset : boolean, optional (default=False)
        When set to `True`, the function returns
        :class:`~skada.datasets.DomainAwareDataset` object.

    Returns
    -------
    (X, y, sample_domain) : tuple if `return_X_y=True`
        Tuple of (data, target, sample_domain), see the description below.

    data : :class:`~sklearn.utils.Bunch`
        Dictionary-like object, with the following attributes.

        X: ndarray
            Samples from all sources and all targets given.
        y : ndarray
            Labels from all sources and all targets.
        sample_domain : ndarray
            The integer label for domain the sample was taken from.
            By convention, source domains have non-negative labels,
            and target domain label is always < 0.
        domain_names : dict
            The names of domains and associated domain labels.

    dataset : :class:`~skada.datasets.DomainAwareDataset`
        Dataset object.
    """
    rng = np.random.RandomState(random_state)

    X_source, y_source = make_blobs(
        n_samples=n_samples,
        centers=centers,
        n_features=n_features,
        random_state=random_state,
        cluster_std=cluster_std,
    )

    X_target = X_source + shift
    y_target = y_source

    if isinstance(noise, numbers.Real):
        X_source += rng.normal(scale=noise, size=X_source.shape)
        X_target += rng.normal(scale=noise, size=X_target.shape)
    elif noise is not None:
        X_source += rng.normal(scale=noise[0], size=X_source.shape)
        X_target += rng.normal(scale=noise[1], size=X_target.shape)

    dataset = DomainAwareDataset(domains=[
        (X_source, y_source, 's'),
        (X_target, y_target, 't'),
    ])
    if return_dataset:
        return dataset
    else:
        return dataset.pack(as_sources=['s'], as_targets=['t'], return_X_y=return_X_y)


def make_shifted_datasets(
    n_samples_source=100,
    n_samples_target=100,
    shift="covariate_shift",
    noise=None,
    label='binary',
    ratio=0.9,
    mean=1,
    sigma=0.7,
    gamma=2,
    center=((0, 2)),
    random_state=None,
    return_X_y=True,
    return_dataset=False,
):
    """Generate source and shift target.

    Parameters
    ----------
    n_samples_source : int, default=100
        It is the total number of points among one
        source clusters. At the end 8*n_samples points.
    n_samples_target : int, default=100
        It is the total number of points among one
        target clusters. At the end 8*n_samples points.
    shift : tuple, default='covariate_shift'
        Choose the nature of the shift.
        If 'covariate_shift', use covariate shift.
        If 'target_shift', use target shift.
        If 'concept_drift', use concept drift.
        If 'subspace', a subspace where the classes are separable
        independently of the domains exists.
        See detailed description of each shift in [1]_.
    noise : float or array_like, default=None
        If float, standard deviation of Gaussian noise added to the data.
        If array-like, each element of the sequence indicate standard
        deviation of Gaussian noise added to the source and target data.
    ratio : float, default=0.9
        Ratio of the number of data in class 1 selected
        in the target shift and the sample_selection bias
    mean : float, default=1
        value of the translation in the concept drift.
    sigma : float, default=0.7
        multiplicative value of the concept drift.
    gamma :  float, default=2
        Parameter of the RBF kernel.
    center : array-like of shape (1, 2), default=((0, 2))
        Center of the distribution.
    random_state : int, RandomState instance or None, default=None
        Determines random number generation for dataset creation. Pass an int
        for reproducible output across multiple function calls.
    return_X_y : boolean, optional (default=True)
        Returns source and target dataset as a pair of (X, y) tuples (for
        the source and the target respectively). Otherwise returns tuple of
        (X, y, sample_domain) where `sample_domain` is a categorical label
        for the domain where sample is taken.
    return_dataset : boolean, optional (default=False)
        When set to `True`, the function returns
        :class:`~skada.datasets.DomainAwareDataset` object.

    Returns
    -------
    (X, y, sample_domain) : tuple if `return_X_y=True`
        Tuple of (data, target, sample_domain), see the description below.

    data : :class:`~sklearn.utils.Bunch`
        Dictionary-like object, with the following attributes.

        X: ndarray
            Samples from all sources and all targets given.
        y : ndarray
            Labels from all sources and all targets.
        sample_domain : ndarray
            The integer label for domain the sample was taken from.
            By convention, source domains have non-negative labels,
            and target domain label is always < 0.
        domain_names : dict
            The names of domains and associated domain labels.

    dataset : :class:`~skada.datasets.DomainAwareDataset`
        Dataset object.

    References
    ----------
    .. [1]  Moreno-Torres, J. G., Raeder, T., Alaiz-Rodriguez,
            R., Chawla, N. V., and Herrera, F. (2012).
            A unifying view on dataset shift in classification.
            Pattern recognition, 45(1):521-530.
    """

    rng = np.random.RandomState(random_state)
    X_source, y_source = _generate_data_2d_classif(n_samples_source, rng, label)

    if shift == "covariate_shift":
        n_samples_target_temp = n_samples_target * 100
        X_target, y_target = _generate_data_2d_classif(
            n_samples_target_temp, rng, label
        )

        w = np.exp(-gamma * np.sum((X_target - np.array(center)) ** 2, 1))
        w /= w.sum()

        isel = rng.choice(len(w), size=(8 * n_samples_target,), replace=False, p=w)

        X_target = X_target[isel]
        y_target = y_target[isel]

    elif shift == "target_shift":
        n_samples_target_temp = n_samples_target * 3
        X_target, y_target = _generate_data_2d_classif(
            n_samples_target_temp, rng, label
        )

        n_samples1 = int(8 * n_samples_target * ratio)
        n_samples2 = 8 * n_samples_target - n_samples1
        isel1 = rng.choice(
            8 * n_samples_target_temp // 2,
            size=(n_samples1,),
            replace=False
        )
        isel2 = (
            rng.choice(
                8 * n_samples_target_temp // 2,
                size=(n_samples2,),
                replace=False
            )
        ) + 8 * n_samples_target_temp // 2
        isel = np.concatenate((isel1, isel2))

        X_target = X_target[isel]
        y_target = y_target[isel]

    elif shift == "concept_drift":
        X_target, y_target = _generate_data_2d_classif(n_samples_target, rng, label)
        X_target = X_target * sigma + mean

    elif shift == "subspace":
        X_source, y_source = _generate_data_2d_classif_subspace(
            n_samples_source, rng, "binary"
        )
        X_target, y_target = _generate_data_2d_classif_subspace(
            n_samples_target, rng, "binary"
        )
        X_target *= -1

    else:
        raise ValueError(f"Invalid shift value: {shift}. The shift should either be "
                         "'covariate_shift', 'target_shift', 'concept_drift' "
                         "or 'subspace'")

    if isinstance(noise, numbers.Real):
        X_source += rng.normal(scale=noise, size=X_source.shape)
        X_target += rng.normal(scale=noise, size=X_target.shape)
    elif noise is not None:
        X_source += rng.normal(scale=noise[0], size=X_source.shape)
        X_target += rng.normal(scale=noise[1], size=X_target.shape)

    dataset = DomainAwareDataset(domains=[
        (X_source, y_source, 's'),
        (X_target, y_target, 't'),
    ])
    if return_dataset:
        return dataset
    else:
        return dataset.pack(as_sources=['s'], as_targets=['t'], return_X_y=return_X_y)


def make_dataset_from_moons_distribution(
    n_samples_source=10,
    n_samples_target=10,
    noise=None,
    pos_source=0.1,
    pos_target=0.2,
    random_state=None,
    return_X_y=True,
    return_dataset=False,
):
    """Make dataset from moons.

    Parameters
    ----------
    n_samples_source : int, default=100
        It is the total number of points among one
        source cluster.
    n_samples_target : int, default=100
        It is the total number of points among one
        target cluster.
    noise : float or array_like, default=None
        If float, standard deviation of Gaussian noise added to the data.
        If array-like, each element of the sequence indicate standard
        deviation of Gaussian noise added to the source and target data.
    pos_source : float or array-like, default=0.1
        If float, indicate the center of the source cluster.
        If array-like, each element of the sequence indicates the position
        of the center of each source cluster.
    pos_target : float or array-like, default=0.2
        If float, indicate the center of the source cluster.
        If array-like, each element of the sequence indicates the position
        of the center of each target cluster.
    random_state : int, RandomState instance or None, default=None
        Determines random number generation for dataset creation. Pass an int
        for reproducible output across multiple function calls.
    return_X_y : boolean, optional (default=True)
        Returns source and target dataset as a pair of (X, y) tuples (for
        the source and the target respectively). Otherwise returns tuple of
        (X, y, sample_domain) where `sample_domain` is a categorical label
        for the domain where sample is taken.
    return_dataset : boolean, optional (default=False)
        When set to `True`, the function returns
        :class:`~skada.datasets.DomainAwareDataset` object.

    Returns
    -------
    (X, y, sample_domain) : tuple if `return_X_y=True`
        Tuple of (data, target, sample_domain), see the description below.

    data : :class:`~sklearn.utils.Bunch`
        Dictionary-like object, with the following attributes.

        X: ndarray
            Samples from all sources and all targets given.
        y : ndarray
            Labels from all sources and all targets.
        sample_domain : ndarray
            The integer label for domain the sample was taken from.
            By convention, source domains have non-negative labels,
            and target domain label is always < 0.
        domain_names : dict
            The names of domains and associated domain labels.

    dataset : :class:`~skada.datasets.DomainAwareDataset`
        Dataset object.
    """
    rng = np.random.RandomState(random_state)

    dataset = DomainAwareDataset(domains=[])
    sources = []
    targets = []

    if isinstance(pos_source, numbers.Real):
        X_source, y_source = _generate_data_from_moons(
            n_samples_source, pos_source, rng
        )
        if isinstance(noise, numbers.Real):
            X_source += rng.normal(scale=noise, size=X_source.shape)
        elif noise is not None:
            X_source += rng.normal(scale=noise[0], size=X_source.shape)
        dataset.add_domain(X_source, y_source, 's')
        sources.append('s')
    else:
        for i, pos in enumerate(pos_source):
            X, y = _generate_data_from_moons(n_samples_source, pos, rng)
            if isinstance(noise, numbers.Real):
                X += rng.normal(scale=noise, size=X.shape)
            elif noise is not None:
                X += rng.normal(scale=noise[0], size=X.shape)
            dataset.add_domain(X, y, 's{}'.format(i))
            sources.append('s{}'.format(i))

    if isinstance(pos_target, numbers.Real):
        X_target, y_target = _generate_data_from_moons(
            n_samples_target, pos_target, rng
        )
        if isinstance(noise, numbers.Real):
            X_target += rng.normal(scale=noise, size=X_target.shape)
        elif noise is not None:
            X_target += rng.normal(scale=noise[1], size=X_target.shape)
        dataset.add_domain(X_target, y_target, 't')
        targets.append('t')
    else:
        for i, pos in enumerate(pos_target):
            X, y = _generate_data_from_moons(n_samples_target, pos, rng)
            if isinstance(noise, numbers.Real):
                X += rng.normal(scale=noise, size=X.shape)
            elif noise is not None:
                X += rng.normal(scale=noise[1], size=X.shape)
            dataset.add_domain(X, y, 't{}'.format(i))
            targets.append('t{}'.format(i))

    if return_dataset:
        return dataset
    else:
        return dataset.pack(
            as_sources=sources, as_targets=targets, return_X_y=return_X_y
        )


def make_variable_frequency_dataset(
    n_samples_source=10,
    n_samples_target=10,
    n_channels=1,
    n_frequencies=1,
    n_classes=3,
    delta_f=1,
    band_size=1,
    sigma_freq=0.25,
    sigma_ch=1,
    noise=None,
    random_state=None,
    return_X_y=True,
    return_dataset=False,
):
    """Make dataset with different peak frequency.

    Parameters
    ----------
    n_samples_source : int, default=100
        It is the total number of points among one
        source cluster.
    n_samples_target : int, default=100
        It is the total number of points among one
        target cluster.
    n_channels : int, default=1
        Number of channels in the signal.
    n_frequency_source : int, default=1
        Number of channels which generate frequency peak and propagate
        to other channels.
    n_classes : int, default=3
        Number of classes in the signals. One class correspond to a
        specific frequency band.
    delta_f : float, default=1
        Band frequency shift of the target data.
    band_size :  float, default=1
        Size of the frequency band.
    sigma_ch : float, default=1
        Std for the gaussian on the channels.
    noise : float or array_like, default=None
        If float, standard deviation of Gaussian noise added to the data.
        If array-like, each element of the sequence indicate standard
        deviation of Gaussian noise added to the source and target data.
    random_state : int, RandomState instance or None, default=None
        Determines random number generation for dataset creation. Pass an int
        for reproducible output across multiple function calls.
    return_X_y : boolean, optional (default=True)
        Returns source and target dataset as a pair of (X, y) tuples (for
        the source and the target respectively). Otherwise returns tuple of
        (X, y, sample_domain) where `sample_domain` is a categorical label
        for the domain where sample is taken.
    return_dataset : boolean, optional (default=False)
        When set to `True`, the function returns
        :class:`~skada.datasets.DomainAwareDataset` object.

    Returns
    -------
    (X, y, sample_domain) : tuple if `return_X_y=True`
        Tuple of (data, target, sample_domain), see the description below.

    data : :class:`~sklearn.utils.Bunch`
        Dictionary-like object, with the following attributes.

        X: ndarray
            Samples from all sources and all targets given.
        y : ndarray
            Labels from all sources and all targets.
        sample_domain : ndarray
            The integer label for domain the sample was taken from.
            By convention, source domains have non-negative labels,
            and target domain label is always < 0.
        domain_names : dict
            The names of domains and associated domain labels.

    dataset : :class:`~skada.datasets.DomainAwareDataset`
        Dataset object.
    """

    rng = np.random.RandomState(random_state)
    input_size = 3000
    fs = 100
    highest_frequency = 15
    frequencies = rng.choice(
        highest_frequency, size=(n_classes, n_frequencies), replace=False
    )

    X_source, y_source = _generate_signal_with_peak_frequency(
        n_samples_source,
        n_channels,
        input_size,
        frequencies,
        band_size,
        sigma_freq,
        fs,
        rng
    )

    X_target, y_target = _generate_signal_with_peak_frequency(
        n_samples_target,
        n_channels,
        input_size,
        frequencies + delta_f,
        band_size,
        sigma_freq,
        fs,
        rng
    )

    if isinstance(noise, numbers.Real):
        X_source += rng.normal(scale=noise, size=X_source.shape)
        X_target += rng.normal(scale=noise, size=X_target.shape)
    elif noise is not None:
        X_source += rng.normal(scale=noise[0], size=X_source.shape)
        X_target += rng.normal(scale=noise[1], size=X_target.shape)

    dataset = DomainAwareDataset(domains=[
        (X_source, y_source, 's'),
        (X_target, y_target, 't'),
    ])
    if return_dataset:
        return dataset
    else:
        return dataset.pack(as_sources=['s'], as_targets=['t'], return_X_y=return_X_y)<|MERGE_RESOLUTION|>--- conflicted
+++ resolved
@@ -82,19 +82,15 @@
         y = np.zeros(n1)
         for i in range(4):
             y = np.concatenate((y, (i + 1) * np.ones(n2)), 0)
-<<<<<<< HEAD
         y = y.astype(int)
     elif label == 'regression':
         # create label y with gaussian distribution
         normal_rv = multivariate_normal(mu1, Sigma1)
         y = normal_rv.pdf(x)
+    else:
+        raise ValueError(f"Invalid label value: {label}. The label should either be "
+                         "'binary' or 'multiclass', or 'regression'")
     return x, y
-=======
-    else:
-        raise ValueError(f"Invalid label value: {label}. The label should either be "
-                         "'binary' or 'multiclass'")
-    return x, y.astype(int)
->>>>>>> 895f862e
 
 
 def _generate_data_2d_classif_subspace(n_samples, rng, label='binary'):
