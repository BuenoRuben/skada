--- conflicted
+++ resolved
@@ -1,11 +1,8 @@
 # Author: Theo Gnassounou <theo.gnassounou@inria.fr>
 #         Remi Flamary <remi.flamary@polytechnique.edu>
 #         Oleksii Kachaiev <kachayev@gmail.com>
-<<<<<<< HEAD
 #         Bueno Ruben <ruben.bueno@polytechnique.edu>
-=======
 #         Antoine Collas <contact@antoinecollas.fr>
->>>>>>> db8e6ce8
 #
 # License: BSD 3-Clause
 
